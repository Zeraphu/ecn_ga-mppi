<<<<<<< HEAD
# ecn_ga-mppi
ECN M1 Group Project: Integrating MPPI with Genetic Algorithms

## Unicycle Model and Random Path Generator

The `src` folder includes two Python files:

1. **`motionModel.py`**:  
    This file defines the unicycle motion model for the TurtleBot and provides a path prediction function, `predict`, within the `turtleModel` class.

2. **`utils.py`**:  
    This script performs the following tasks:  
    - Generates a reference path (a randomly generated line of length `horizon`).  
    - Creates `num_paths` random paths using the `turtleModel` class.
    - Identifies the closest path to the reference using the Euclidean norm.
    - Identifies the best path acc. to control law.
    - Visualizes all random paths and highlights the closest path, best control path and the reference path, using `matplotlib`.

5. **`ga_costs.py`**:
    This script contains three variations of cost functions for control law cost with three open functions: `compute_path_curvature_cost`, `compute_control_variation_cost`, and `compute_control_effort_cost`. Lastly, `compute_total_cost` function which computes all costs with user-defined weights.

6. **`MPPI_GA.py`**:
    Implements GA using a population of U (inputs), performs elitism, cross-over and mutation based on tunable parameters, and spits out a best_U and best_X (best GA path), with hard-coded tresholds for time, cost convergance and no. of generations.

7. **`mppi-ga/mppi-node.py`**:
    Contains the ROS integration for the MPPI_GA class. It creates a node called `mppi_node`, which subscribes to /transformed_global_plan (temp. implementation by utilizing the transformed global path from DWB, or any other controller) and /goal_pose. It then runs an instance of MPPI_GA with the unicyle motion model and publishes /cmd_vel_mppi (a custom command topic) and /local_plan.

8. **`turtlebot3_ws`**:
    This contains a modified implementation of the turtlebot3 packages by [ROBOTIS](https://github.com/ROBOTIS-GIT) with slightly modified params in gazebo and rviz. Use this turtlebot3 workspace for the project demonstration.

### Usage
Set these params in your ~/.bashrc file first:
```bash
# ROS2 environment variables
source /opt/ros/humble/setup.bash
source /usr/share/gazebo/setup.sh
export RMW_IMPLEMENTATION=rmw_cyclonedds_cpp
export TURTLEBOT3_MODEL=waffle
export ROS_DOMAIN_ID=31
```
Make sure you've installed cyclonedds, otherwise this will throw an error!

Then, in `turtlebot3_ws/src/turtlebot3_simulations/turtlebot3_gazebo/models/turtlebot3_waffle/model.sdf`, in the <ros> tag, add `<remapping>cmd_vel:=cmd_vel_mppi</remapping>`, such that it looks like:
```xml
    <plugin name="turtlebot3_diff_drive_echo" filename="libgazebo_ros_diff_drive.so">
      <ros>
        <remapping>cmd_vel:=cmd_vel_mppi</remapping>
      </ros>
      
      <update_rate>30</update_rate>

      <!-- wheels -->
      <left_joint>wheel_left_joint</left_joint>
      <right_joint>wheel_right_joint</right_joint>
      .....
```
So that the turtlebot3_navigation doesn't control our robot anymore.

To run the simulations, clone this repo, build it and source it, then in your workspace root, run:
```bash
ros2 launch turtlebot3_gazebo turtlebot3_world.launch.py
```
To launch the default turtlebot3 world.
```bash
ros2 launch turtlebot3_navigation2 navigation2.launch.py use_sim_time:=True
```
To launch the nav2 with some modified params in humble/waffle.yaml. And finally, to run our implementation of MPPI with GA, run:
```bash
ros2 run unicycle mppi-node.py
```

### Results
Here's a demonstration of the MPPI-GA:
[MPPI-GA test video](https://drive.google.com/file/d/1QLVFEKqPLOLiY7PeP1puDP1UkbbS4yys/view?usp=sharing)
=======
# ECN M1 group project: Mixing MPPI with genetic algorithms
Currently, the repo is divided into branches such that:
1. `main` branch will include the actual MPPI controller and its params.
2. `underwater-rov` branch will include its model class, its cost function and other params.
3. `unicycle` branch ^ same but for unicycle.

The [Projects](https://github.com/users/Zeraphu/projects/2/views/1) section will include all the tasks and task allocation. And the [Wiki](https://github.com/Zeraphu/ecn_ga-mppi/wiki) section can include all the useful links and other info, if needed. (TODO) 
>>>>>>> 2886d024
<|MERGE_RESOLUTION|>--- conflicted
+++ resolved
@@ -1,4 +1,3 @@
-<<<<<<< HEAD
 # ecn_ga-mppi
 ECN M1 Group Project: Integrating MPPI with Genetic Algorithms
 
@@ -72,13 +71,4 @@
 
 ### Results
 Here's a demonstration of the MPPI-GA:
-[MPPI-GA test video](https://drive.google.com/file/d/1QLVFEKqPLOLiY7PeP1puDP1UkbbS4yys/view?usp=sharing)
-=======
-# ECN M1 group project: Mixing MPPI with genetic algorithms
-Currently, the repo is divided into branches such that:
-1. `main` branch will include the actual MPPI controller and its params.
-2. `underwater-rov` branch will include its model class, its cost function and other params.
-3. `unicycle` branch ^ same but for unicycle.
-
-The [Projects](https://github.com/users/Zeraphu/projects/2/views/1) section will include all the tasks and task allocation. And the [Wiki](https://github.com/Zeraphu/ecn_ga-mppi/wiki) section can include all the useful links and other info, if needed. (TODO) 
->>>>>>> 2886d024
+[MPPI-GA test video](https://drive.google.com/file/d/1QLVFEKqPLOLiY7PeP1puDP1UkbbS4yys/view?usp=sharing)